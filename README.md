--- conflicted
+++ resolved
@@ -28,13 +28,10 @@
       --outgoing-user <user>  SMTP user for outgoing emails
       --outgoing-pass <pass>  SMTP password for outgoing emails
       --outgoing-secure       Use SMTP SSL for outgoing emails
-<<<<<<< HEAD
+      --incoming-user <user>  SMTP user for incoming emails
+      --incoming-pass <pass>  SMTP password for incoming emails
       --web-user <user>       HTTP basic auth username
       --web-pass <pass>       HTTP basic auth password
-=======
-      --incoming-user <user>  SMTP user for incoming emails
-      --incoming-pass <pass>  SMTP password for incoming emails
->>>>>>> 2b3a606f
       -o, --open              Open the Web GUI after startup
       -v, --verbose
 
