
/**
 * MailDev - mailserver.js
 */

var simplesmtp    = require('simplesmtp');
var MailParser    = require('mailparser').MailParser;
var events        = require('events');
var logger        = require('./logger');
var fs            = require('fs');
var os            = require('os');
var path          = require('path');

var defaultPort   = 1025;
var defaultHost   = '0.0.0.0';
var store         = [];
var tempDir       = path.join(os.tmpdir(), 'maildev', process.pid.toString());
var eventEmitter  = new events.EventEmitter();
var smtp;


/**
 * Mail Server exports
 */

var mailServer = module.exports = {};

mailServer.store = store;


/**
 * SMTP Server stream and helper functions
 */

// Clone object
function clone(object){
  return JSON.parse(JSON.stringify(object));
}

// Create an unique id, length 8 characters
function makeId(){
  var text = '';
  var possible = 'ABCDEFGHIJKLMNOPQRSTUVWXYZabcdefghijklmnopqrstuvwxyz0123456789';

  for (var i = 0; i < 8; i++){
    text += possible.charAt(Math.floor(Math.random() * possible.length));
  }
  return text;
}

// Save an email object on stream end
function saveEmail(id, envelope, mailObject){
  var object = clone(mailObject);

  object.id = id;
  object.time = new Date();
  object.read = false;
  object.envelope = envelope;
  object.source = path.join(tempDir, id + '.eml');

  store.push(object);

  logger.log('Saving email: ', mailObject.subject);

  eventEmitter.emit('new', object);
}

// Save an attachment
function saveAttachment(attachment){
  var output = fs.createWriteStream(path.join(tempDir, attachment.contentId));
  attachment.stream.pipe(output);
}


// SMTP server stream functions
function newStream(connection){

  var id = makeId();

  connection.saveStream = new MailParser({
    streamAttachments: true
  });
  connection.saveRawStream = fs.createWriteStream(path.join(tempDir, id + '.eml'));

  connection.saveStream.on('attachment', saveAttachment);
  connection.saveStream.on('end', saveEmail.bind(null,id, {
    from: connection.from,
    to: connection.to,
    host: connection.host,
    remoteAddress: connection.remoteAddress
  }));
}

function writeChunk(connection, chunk){
  connection.saveStream.write(chunk);
  connection.saveRawStream.write(chunk);
}

function endStream(connection, done){
  connection.saveStream.end();
  connection.saveRawStream.end();
  // ABC is the queue id to be advertised to the client
  // There is no current significance to this.
  done(null, 'ABC');
}


/**
 * Delete everything in the temp folder
 */

function clearTempFolder(){

  fs.readdir(tempDir, function(err, files){
    if (err) throw err;

    files.forEach(function(file){
      fs.unlink( path.join(tempDir, file), function(err) {
        if (err) throw err;
      });
    });
  });
}


/**
 * Delete a single email's attachments
 */

function deleteAttachments(attachments) {

  attachments.forEach(function(attachment){
    fs.unlink( path.join(tempDir, attachment.contentId), function (err) {
      if (err) console.error(err);
    });
  });
}


/**
 * Create temp folder
 */

function createTempFolder() {

  if (fs.existsSync(tempDir)) {
    clearTempFolder();
    return;
  }

  if (!fs.existsSync(path.dirname(tempDir))) {
    fs.mkdirSync(path.dirname(tempDir));
    logger.info('Temporary directory created at %s', path.dirname(tempDir));
  }

  if (!fs.existsSync(tempDir)) {
    fs.mkdirSync(tempDir);
    logger.info('Temporary directory created at %s', tempDir);
  }
}


/**
 * Start the mailServer
 */

<<<<<<< HEAD
mailServer.listen = function(port, user, password){
=======
mailServer.listen = function(port, host){

>>>>>>> 4bab2cd5
  // Start the server & Disable DNS checking
  smtp = simplesmtp.createServer({
    disableDNSValidation: true,
    requireAuthentication: (user&&password),
    incomingUser: user,
    incomingPassword: password
  });

  if (user&&password) {
    smtp.on("authorizeUser", function(conn, username, password, callback){
      if (username == this.options.incomingUser && password == this.options.incomingPassword) {
        callback(null, true);
      } else {
        callback(new Error("Auth fail!"), false);
      }
    });
  }

  // Setup temp folder for attachments
  createTempFolder();

  mailServer.port = port || defaultPort;
  mailServer.host   = host || defaultHost;

  // Listen on the specified port
  smtp.listen(port, host, function(err){
    if (err) throw err;
    logger.info('MailDev SMTP Server running at %s:%s', mailServer.host, mailServer.port);
  });

  // Bind events to stream
  smtp.on('startData', newStream);
  smtp.on('data',      writeChunk);
  smtp.on('dataReady', endStream);
};

/**
 * Stop the mailserver
 */

mailServer.end = function(done){
  smtp.end(done);
};


/**
 * Extend Event Emitter methods
 * events:
 *   'new' - emitted when new email has arrived
 */

mailServer.on             = eventEmitter.on.bind(eventEmitter);
mailServer.emit           = eventEmitter.emit.bind(eventEmitter);
mailServer.removeListener = eventEmitter.removeListener.bind(eventEmitter);


/**
 * Get an email by id
 */

mailServer.getEmail = function(id, done){

  var email = store.filter(function(element){
    return element.id === id;
  })[0];

  if (email) {
    done(null, email);
  } else {
    done(new Error('Email was not found'));
  }
};

/**
 * Returns a readable stream of the raw email
 */

mailServer.getRawEmail = function(id, done){

  mailServer.getEmail(id, function(err, email){
    if (err) return done(err);

    done(null, fs.createReadStream( path.join(tempDir, id + '.eml') ) );

  });

};

/**
 * Get all email
 */

mailServer.getAllEmail = function(done){
  done(null, store);
};


/**
 * Delete an email by id
 */

mailServer.deleteEmail = function(id, done){
  var email      = null;
  var emailIndex = null;

  store.forEach(function(element, index){
    if (element.id === id){
      email = element;
      emailIndex = index;
    }
  });

  if (emailIndex === null){
    return done(new Error('Email not found'));
  }

  //delete raw email
  fs.unlink( path.join(tempDir, id + '.eml'), function (err) {
    if (err) console.error(err);
  });

  if (email.attachments){
    deleteAttachments(email.attachments);
  }

  logger.warn('Deleting email - %s', email.subject);

  store.splice(emailIndex, 1);

  done(null, true);
};


/**
 * Delete all emails in the store
 */

mailServer.deleteAllEmail = function(done){

  logger.warn('Deleting all email');

  clearTempFolder();
  store.length = 0;

  done(null, true);
};


/**
 * Returns the content type and a readable stream of the file
 */

mailServer.getEmailAttachment = function(id, filename, done){

  mailServer.getEmail(id, function(err, email){
    if (err) return done(err);

    if (!email.attachments || !email.attachments.length) {
      return done(new Error('Email has no attachments'));
    }

    var match = email.attachments.filter(function(attachment){
      return attachment.generatedFileName === filename;
    })[0];

    if (!match) {
      return done(new Error('Attachment not found'));
    }

    done(null, match.contentType, fs.createReadStream( path.join(tempDir, match.contentId) ) );

  });

};

/**
 * Setup outgoing
 */

mailServer.setupOutgoing = function(host, port, user, pass, secure){

  //defaults
  port = port || (secure ? 465 : 25);
  mailServer.outgoingHost = host = host || 'localhost';
  secure = secure || false;

  try {

    // Forward Mail options
    var options = {
      secureConnection: secure,
      maxMessages: 1,
      debug: true
    };

    if (pass && user) {
      options.auth = {
        user: user,
        pass: pass
      };
    }


    mailServer.clientPool = simplesmtp.createClientPool(port, host, options);

    logger.info(
      'MailDev outgoing SMTP Server %s:%d (user:%s, pass:%s, secure:%s)',
      host,
      port,
      user,
      pass ? '####' : pass,
      secure ? 'yes' : 'no'
      );

  } catch (err){
    console.error('Error connecting to SMTP Server for outgoing email', err);
  }
};


/**
 * Relay a given email, accepts a mail id or a mail object
 */

mailServer.relayMail = function(idOrMailObject, done){
  if (!mailServer.clientPool)
    return done(new Error('Outgoing mail not configured'));

  // If we receive a email id, get the email object
  if (typeof idOrMailObject === 'string') {
    mailServer.getEmail(idOrMailObject, function(err, email) {
      if (err) return done(err);
      mailServer.relayMail(email, done);
    });
    return;
  }

  var mail = idOrMailObject;

  mailServer.getRawEmail(mail.id, function(err, rawEmailStream){
    if (err) {
      console.error('Mail Stream Error: ', err);
      return done(err);
    }

    //simplesmtp accepts a "MailComposer compatible" object
    var mailComposer = rawEmailStream;
    mailComposer.getEnvelope = function(){
      return mail.envelope;
    };
    mailComposer.streamMessage = function(){
      //noop
    };

    mailServer.clientPool.sendMail(mailComposer, function(err, response){
      if (err) {
        console.error('Mail Delivery Error: ', err);
        return done(err);
      }

      logger.log('Mail Delivered: ', mail.subject);
      done();
    });

  });
};

/**
 * Download a given email
 */
mailServer.getEmailEml = function(id, done) {
  mailServer.getEmail(id, function(err, email){
    if (err) return done(err);

    var filename = email.id + '.eml';

    done(null, 'message/rfc822', filename, fs.createReadStream(path.join(tempDir, id + '.eml')));
  });
};<|MERGE_RESOLUTION|>--- conflicted
+++ resolved
@@ -164,12 +164,8 @@
  * Start the mailServer
  */
 
-<<<<<<< HEAD
-mailServer.listen = function(port, user, password){
-=======
-mailServer.listen = function(port, host){
-
->>>>>>> 4bab2cd5
+mailServer.listen = function(port, host, user, password){
+
   // Start the server & Disable DNS checking
   smtp = simplesmtp.createServer({
     disableDNSValidation: true,
