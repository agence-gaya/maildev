{
  "name": "maildev",
  "description": "SMTP Server and Web Interface for reading and testing emails during development",
  "version": "2.0.1",
  "private": true,
  "keywords": [
    "email",
    "e-mail",
    "mail",
    "maildev",
    "mailcatcher",
    "testing",
    "development",
    "smtp"
  ],
  "author": "Dan Farrelly",
  "homepage": "http://maildev.github.io/maildev/",
  "maintainers": [
    {
      "name": "Dan Farrelly",
      "email": "daniel.j.farrelly@gmail.com"
    },
    {
      "name": "Dominik Serafin",
      "email": "DominikSerafin@users.noreply.github.com"
    },
    {
      "name": "LoneRifle",
      "email": "LoneRifle@users.noreply.github.com"
    },
    {
      "name": "soulteary",
      "email": "soulteary@gmail.com"
    }
  ],
  "repository": {
    "type": "git",
    "url": "http://github.com/maildev/maildev.git"
  },
  "scripts": {
    "start": "node ./bin/maildev",
    "test": "standard && nyc _mocha --exit --timeout 5000",
    "lint": "standard",
    "lint:fix": "standard --fix",
    "dev": "node ./scripts/dev.js && npm run css-watch",
    "css": "node-sass --output-style compressed -o app/styles assets/styles/style.scss",
    "css-watch": "node-sass -wr --output-style compressed -o app/styles assets/styles/style.scss",
    "docker-build": "docker build -t soulteary/maildev:$npm_package_version . && docker tag soulteary/maildev:$npm_package_version soulteary/maildev:latest",
    "docker-run": "docker run --rm -p 1080:1080 -p 1025:1025 soulteary/maildev:$npm_package_version",
    "docker-push": "docker push soulteary/maildev:$npm_package_version && docker push soulteary/maildev:latest",
    "update-readme": "node ./scripts/updateUsageREADME.js"
  },
  "main": "./index.js",
  "bin": {
    "maildev": "./bin/maildev"
  },
  "license": "MIT",
  "dependencies": {
<<<<<<< HEAD
    "async": "^3.1.0",
    "commander": "^2.20.3",
    "compression": "1.7.4",
=======
    "addressparser": "1.0.1",
    "async": "^3.2.3",
    "commander": "^9.0.0",
>>>>>>> 0871bf53
    "cors": "^2.8.5",
    "express": "^4.17.3",
    "iconv-lite": "0.5.0",
    "marked": "^4.0.12",
    "mime": "2.4.4",
    "nodemailer": "^6.7.2",
    "rimraf": "^3.0.2",
    "smtp-server": "3.10.0",
    "socket.io": "4.4.1",
    "turndown": "^7.1.1",
    "uue": "3.1.2"
  },
  "devDependencies": {
    "expect": "^27.5.1",
    "got": "^9.6.0",
    "http-proxy-middleware": "2.0.4",
    "jest": "^27.5.1",
    "jest-mock": "^27.5.1",
    "mocha": "^9.2.2",
    "node-sass": "^7.0.0",
    "nodemon": "^2.0.15",
    "nyc": "^15.1.0",
    "standard": "^16.0.4"
  },
  "engines": {
    "node": ">=12.0.0"
  },
  "standard": {
    "ignore": [
      "app/components/"
    ]
  },
  "nyc": {
    "exclude": [
      "test/**/*"
    ],
    "ignore-class-method": "methodToIgnore",
    "reporter": [
      "json",
      "lcov",
      "text-summary"
    ]
  }
}<|MERGE_RESOLUTION|>--- conflicted
+++ resolved
@@ -56,15 +56,10 @@
   },
   "license": "MIT",
   "dependencies": {
-<<<<<<< HEAD
-    "async": "^3.1.0",
-    "commander": "^2.20.3",
     "compression": "1.7.4",
-=======
     "addressparser": "1.0.1",
     "async": "^3.2.3",
     "commander": "^9.0.0",
->>>>>>> 0871bf53
     "cors": "^2.8.5",
     "express": "^4.17.3",
     "iconv-lite": "0.5.0",
