--- conflicted
+++ resolved
@@ -38,11 +38,8 @@
       .option('--web-user <user>', 'HTTP user for GUI')
       .option('--web-pass <password>', 'HTTP password for GUI')
       .option('--base-pathname <path>', 'base path for URLs')
-<<<<<<< HEAD
       .option('--disable-web', 'Disable the use of the web interface. Useful for unit testing')
-=======
       .option('--hide-extensions <extensions>', 'Comma separated list of SMTP extensions to NOT advertise (STARTTLS, SMTPUTF8, PIPELINING, 8BITMIME)', function(val) { return val.split(','); })
->>>>>>> 5e99fa3a
       .option('-o, --open', 'Open the Web GUI after startup')
       .option('-v, --verbose')
       .option('--silent')
