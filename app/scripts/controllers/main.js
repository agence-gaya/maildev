--- conflicted
+++ resolved
@@ -5,21 +5,13 @@
  */
 
 app.controller('MainCtrl', [
-<<<<<<< HEAD
-  '$scope', '$rootScope', '$http', 'Email', '$route',
-  function($scope, $rootScope, $http, Email, $route) {
+  '$scope', '$rootScope', '$http', 'Email', '$route', '$location',
+  function($scope, $rootScope, $http, Email, $route, $location) {
 
     $scope.items = [];
     $scope.configOpen = false;
     $scope.currentItemId = null;
-=======
-  '$scope', '$rootScope', '$http', 'Email', '$location',
-  function($scope, $rootScope, $http, Email, $location) {
-
-    $scope.items = [];
-    $scope.configOpen = false;
     $scope.autoShow = false;
->>>>>>> fb8d368b
 
     // Load all emails
     var loadData = function() {
